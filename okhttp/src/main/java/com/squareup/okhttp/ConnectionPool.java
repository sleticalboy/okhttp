/*
 *  Licensed to the Apache Software Foundation (ASF) under one or more
 *  contributor license agreements.  See the NOTICE file distributed with
 *  this work for additional information regarding copyright ownership.
 *  The ASF licenses this file to You under the Apache License, Version 2.0
 *  (the "License"); you may not use this file except in compliance with
 *  the License.  You may obtain a copy of the License at
 *
 *     http://www.apache.org/licenses/LICENSE-2.0
 *
 *  Unless required by applicable law or agreed to in writing, software
 *  distributed under the License is distributed on an "AS IS" BASIS,
 *  WITHOUT WARRANTIES OR CONDITIONS OF ANY KIND, either express or implied.
 *  See the License for the specific language governing permissions and
 *  limitations under the License.
 */
package com.squareup.okhttp;

import com.squareup.okhttp.internal.Platform;
import com.squareup.okhttp.internal.Util;
import java.net.SocketException;
import java.util.ArrayList;
import java.util.LinkedList;
import java.util.List;
import java.util.ListIterator;
import java.util.concurrent.Executor;
import java.util.concurrent.LinkedBlockingQueue;
import java.util.concurrent.ThreadPoolExecutor;
import java.util.concurrent.TimeUnit;

/**
 * Manages reuse of HTTP and SPDY connections for reduced network latency. HTTP
 * requests that share the same {@link com.squareup.okhttp.Address} may share a
 * {@link com.squareup.okhttp.Connection}. This class implements the policy of
 * which connections to keep open for future use.
 *
 * <p>The {@link #getDefault() system-wide default} uses system properties for
 * tuning parameters:
 * <ul>
 *     <li>{@code http.keepAlive} true if HTTP and SPDY connections should be
 *         pooled at all. Default is true.
 *     <li>{@code http.maxConnections} maximum number of idle connections to
 *         each to keep in the pool. Default is 5.
 *     <li>{@code http.keepAliveDuration} Time in milliseconds to keep the
 *         connection alive in the pool before closing it. Default is 5 minutes.
 *         This property isn't used by {@code HttpURLConnection}.
 * </ul>
 *
 * <p>The default instance <i>doesn't</i> adjust its configuration as system
 * properties are changed. This assumes that the applications that set these
 * parameters do so before making HTTP connections, and that this class is
 * initialized lazily.
 */
public final class ConnectionPool {
  private static final int MAX_CONNECTIONS_TO_CLEANUP = 2;
  private static final long DEFAULT_KEEP_ALIVE_DURATION_MS = 5 * 60 * 1000; // 5 min

  private static final ConnectionPool systemDefault;

  static {
    String keepAlive = System.getProperty("http.keepAlive");
    String keepAliveDuration = System.getProperty("http.keepAliveDuration");
    String maxIdleConnections = System.getProperty("http.maxConnections");
    long keepAliveDurationMs = keepAliveDuration != null ? Long.parseLong(keepAliveDuration)
        : DEFAULT_KEEP_ALIVE_DURATION_MS;
    if (keepAlive != null && !Boolean.parseBoolean(keepAlive)) {
      systemDefault = new ConnectionPool(0, keepAliveDurationMs);
    } else if (maxIdleConnections != null) {
      systemDefault = new ConnectionPool(Integer.parseInt(maxIdleConnections), keepAliveDurationMs);
    } else {
      systemDefault = new ConnectionPool(5, keepAliveDurationMs);
    }
  }

  /** The maximum number of idle connections for each address. */
  private final int maxIdleConnections;
  private final long keepAliveDurationNs;

  private final LinkedList<Connection> connections = new LinkedList<>();

  /**
   * A background thread is used to cleanup expired connections. There will be, at most, a single
   * thread running per connection pool.
   *
   * <p>A {@link ThreadPoolExecutor} is used and not a
   * {@link java.util.concurrent.ScheduledThreadPoolExecutor}; ScheduledThreadPoolExecutors do not
   * shrink. This executor shrinks the thread pool after a period of inactivity, and starts threads
   * as needed. Delays are instead handled by the {@link #connectionsCleanupRunnable}. It is
   * important that the {@link #connectionsCleanupRunnable} stops eventually, otherwise it will pin
   * the thread, and thus the connection pool, in memory.
   */
  private Executor executor = new ThreadPoolExecutor(
      0 /* corePoolSize */, 1 /* maximumPoolSize */, 60L /* keepAliveTime */, TimeUnit.SECONDS,
      new LinkedBlockingQueue<Runnable>(), Util.threadFactory("OkHttp ConnectionPool", true));

  /** {@code true} if the pool is actively draining, {@code false} if it is currently empty. */
  private boolean draining;

  private final Runnable connectionsCleanupRunnable = new Runnable() {
    // An executing connectionsCleanupRunnable keeps a reference to the enclosing ConnectionPool,
    // preventing the ConnectionPool from being garbage collected before all held connections have
    // been explicitly closed. If this was not the case any open connections in the pool would
    // trigger StrictMode violations in Android when they were garbage collected. http://b/18369687
    @Override public void run() {
      while (true) {
        performCleanup();

        // See whether this runnable should continue executing.
        synchronized(ConnectionPool.this) {
          if (connections.size() == 0) {
            draining = false;
            return;
          }
        }

        // Pause to avoid checking the pool too regularly, which would drain the battery on mobile
        // devices.
        try {
          // Use the keep alive duration as a rough indicator of a good check interval.
          long keepAliveDurationMillis = keepAliveDurationNs / (1000 * 1000);
          Thread.sleep(keepAliveDurationMillis);
        } catch (InterruptedException e) {
          // Ignored.
        }
      }
<<<<<<< HEAD
      for (int i = 0, size = expiredConnections.size(); i < size; i++) {
        Util.closeQuietly(expiredConnections.get(i).getSocket());
      }
=======
>>>>>>> a8327d12
    }
  };

  public ConnectionPool(int maxIdleConnections, long keepAliveDurationMs) {
    this.maxIdleConnections = maxIdleConnections;
    this.keepAliveDurationNs = keepAliveDurationMs * 1000 * 1000;
  }

  public static ConnectionPool getDefault() {
    return systemDefault;
  }

  /** Returns total number of connections in the pool. */
  public synchronized int getConnectionCount() {
    return connections.size();
  }

  /** @deprecated Use {@link #getMultiplexedConnectionCount()}. */
  @Deprecated
  public synchronized int getSpdyConnectionCount() {
    return getMultiplexedConnectionCount();
  }

  /** Returns total number of multiplexed connections in the pool. */
  public synchronized int getMultiplexedConnectionCount() {
    int total = 0;
    for (Connection connection : connections) {
      if (connection.isSpdy()) total++;
    }
    return total;
  }

  /** Returns total number of http connections in the pool. */
  public synchronized int getHttpConnectionCount() {
    return connections.size() - getMultiplexedConnectionCount();
  }

  /** Returns a recycled connection to {@code address}, or null if no such connection exists. */
  public synchronized Connection get(Address address) {
    Connection foundConnection = null;
    for (ListIterator<Connection> i = connections.listIterator(connections.size());
        i.hasPrevious(); ) {
      Connection connection = i.previous();
      if (!connection.getRoute().getAddress().equals(address)
          || !connection.isAlive()
          || System.nanoTime() - connection.getIdleStartTimeNs() >= keepAliveDurationNs) {
        continue;
      }
      i.remove();
      if (!connection.isSpdy()) {
        try {
          Platform.get().tagSocket(connection.getSocket());
        } catch (SocketException e) {
          Util.closeQuietly(connection.getSocket());
          // When unable to tag, skip recycling and close
          Platform.get().logW("Unable to tagSocket(): " + e);
          continue;
        }
      }
      foundConnection = connection;
      break;
    }

    if (foundConnection != null && foundConnection.isSpdy()) {
      connections.addFirst(foundConnection); // Add it back after iteration.
      scheduleCleanupAsRequired();
    }

    return foundConnection;
  }

  /**
   * Gives {@code connection} to the pool. The pool may store the connection,
   * or close it, as its policy describes.
   *
   * <p>It is an error to use {@code connection} after calling this method.
   */
  void recycle(Connection connection) {
    if (connection.isSpdy()) {
      return;
    }

    if (!connection.clearOwner()) {
      return; // This connection isn't eligible for reuse.
    }

    if (!connection.isAlive()) {
      Util.closeQuietly(connection.getSocket());
      return;
    }

    try {
      Platform.get().untagSocket(connection.getSocket());
    } catch (SocketException e) {
      // When unable to remove tagging, skip recycling and close.
      Platform.get().logW("Unable to untagSocket(): " + e);
      Util.closeQuietly(connection.getSocket());
      return;
    }

    synchronized (this) {
      connections.addFirst(connection);
      connection.incrementRecycleCount();
      connection.resetIdleStartTime();
      scheduleCleanupAsRequired();
    }
  }

  /**
   * Shares the SPDY connection with the pool. Callers to this method may
   * continue to use {@code connection}.
   */
  void share(Connection connection) {
    if (!connection.isSpdy()) throw new IllegalArgumentException();
    if (connection.isAlive()) {
      synchronized (this) {
        connections.addFirst(connection);
        scheduleCleanupAsRequired();
      }
    }
  }

  /** Close and remove all connections in the pool. */
  public void evictAll() {
    List<Connection> connections;
    synchronized (this) {
      connections = new ArrayList<>(this.connections);
      this.connections.clear();
    }

    for (int i = 0, size = connections.size(); i < size; i++) {
      Util.closeQuietly(connections.get(i).getSocket());
    }
  }

  // Callers must synchronize on "this".
  private void scheduleCleanupAsRequired() {
    if (!draining) {
      // A new connection has potentially been offered up to an empty / drained pool.
      // Start the clean-up immediately.
      draining = true;
      executor.execute(connectionsCleanupRunnable);
    }
  }

  /** Performs a single round of pool cleanup. */
  // VisibleForTesting
  void performCleanup() {
    List<Connection>expiredConnections = new ArrayList<>(MAX_CONNECTIONS_TO_CLEANUP);
    int idleConnectionCount = 0;
    synchronized (this) {
      for (ListIterator<Connection> i = connections.listIterator(connections.size());
          i.hasPrevious(); ) {
        Connection connection = i.previous();
        if (!connection.isAlive() || connection.isExpired(keepAliveDurationNs)) {
          i.remove();
          expiredConnections.add(connection);
          if (expiredConnections.size() == MAX_CONNECTIONS_TO_CLEANUP) {
            break;
          }
        } else if (connection.isIdle()) {
          idleConnectionCount++;
        }
      }

      for (ListIterator<Connection> i = connections.listIterator(connections.size());
          i.hasPrevious() && idleConnectionCount > maxIdleConnections; ) {
        Connection connection = i.previous();
        if (connection.isIdle()) {
          expiredConnections.add(connection);
          i.remove();
          --idleConnectionCount;
        }
      }
    }

    for (Connection expiredConnection : expiredConnections) {
      Util.closeQuietly(expiredConnection.getSocket());
    }
  }

  /**
   * Replace the default {@link Executor} with a different one. Only use in tests.
   */
  // VisibleForTesting
  void replaceCleanupExecutorForTests(Executor cleanupExecutor) {
    this.executor = cleanupExecutor;
  }

  /**
   * Returns a snapshot of the connections in this pool, ordered from newest to
   * oldest. Only use in tests.
   */
  List<Connection> getConnections() {
    synchronized (this) {
      return new ArrayList<>(connections);
    }
  }
}<|MERGE_RESOLUTION|>--- conflicted
+++ resolved
@@ -123,12 +123,6 @@
           // Ignored.
         }
       }
-<<<<<<< HEAD
-      for (int i = 0, size = expiredConnections.size(); i < size; i++) {
-        Util.closeQuietly(expiredConnections.get(i).getSocket());
-      }
-=======
->>>>>>> a8327d12
     }
   };
 
